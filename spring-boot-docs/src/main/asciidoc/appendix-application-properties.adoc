:numbered!:
[appendix]
[[common-application-properties]]
== Common application properties
Various properties can be specified inside your `application.properties`/`application.yml`
file or as command line switches. This section provides a list of common Spring Boot
properties and references to the underlying classes that consume them.

NOTE: Property contributions can come from additional jar files on your classpath so
you should not consider this an exhaustive list. It is also perfectly legit to define
your own properties.

WARNING: This sample file is meant as a guide only. Do **not** copy/paste the entire
content into your application; rather pick only the properties that you need.


[source,properties,indent=0,subs="verbatim,attributes,macros"]
----
	# ===================================================================
	# COMMON SPRING BOOT PROPERTIES
	#
	# This sample file is provided as a guideline. Do NOT copy it in its
	# entirety to your own application.               ^^^
	# ===================================================================


	# ----------------------------------------
	# CORE PROPERTIES
	# ----------------------------------------

	# BANNER
	banner.charset=UTF-8 # Banner file encoding.
	banner.location=classpath:banner.txt # Banner file location.
	banner.image.location=classpath:banner.gif # Banner image file location (jpg/png can also be used).
	banner.image.width= # Width of the banner image in chars (default 76)
	banner.image.height= # Height of the banner image in chars (default based on image height)
	banner.image.margin= # Left hand image margin in chars (default 2)
	banner.image.invert= # If images should be inverted for dark terminal themes (default false)

	# LOGGING
	logging.config= # Location of the logging configuration file. For instance `classpath:logback.xml` for Logback
	logging.exception-conversion-word=%wEx # Conversion word used when logging exceptions.
	logging.file= # Log file name. For instance `myapp.log`
	logging.level.*= # Log levels severity mapping. For instance `logging.level.org.springframework=DEBUG`
	logging.path= # Location of the log file. For instance `/var/log`
	logging.pattern.console= # Appender pattern for output to the console. Only supported with the default logback setup.
	logging.pattern.file= # Appender pattern for output to the file. Only supported with the default logback setup.
	logging.pattern.level= # Appender pattern for log level (default %5p). Only supported with the default logback setup.
	logging.register-shutdown-hook=false # Register a shutdown hook for the logging system when it is initialized.

	# AOP
	spring.aop.auto=true # Add @EnableAspectJAutoProxy.
	spring.aop.proxy-target-class=false # Whether subclass-based (CGLIB) proxies are to be created (true) as opposed to standard Java interface-based proxies (false).

	# IDENTITY ({sc-spring-boot}/context/ContextIdApplicationContextInitializer.{sc-ext}[ContextIdApplicationContextInitializer])
	spring.application.index= # Application index.
	spring.application.name= # Application name.

	# ADMIN ({sc-spring-boot-autoconfigure}/admin/SpringApplicationAdminJmxAutoConfiguration.{sc-ext}[SpringApplicationAdminJmxAutoConfiguration])
	spring.application.admin.enabled=false # Enable admin features for the application.
	spring.application.admin.jmx-name=org.springframework.boot:type=Admin,name=SpringApplication # JMX name of the application admin MBean.

	# AUTO-CONFIGURATION
	spring.autoconfigure.exclude= # Auto-configuration classes to exclude.

	# SPRING CORE
	spring.beaninfo.ignore=true # Skip search of BeanInfo classes.

	# SPRING CACHE ({sc-spring-boot-autoconfigure}/cache/CacheProperties.{sc-ext}[CacheProperties])
	spring.cache.cache-names= # Comma-separated list of cache names to create if supported by the underlying cache manager.
	spring.cache.caffeine.spec= # The spec to use to create caches. Check CaffeineSpec for more details on the spec format.
	spring.cache.couchbase.expiration=0 # Entry expiration in milliseconds. By default the entries never expire.
	spring.cache.ehcache.config= # The location of the configuration file to use to initialize EhCache.
	spring.cache.hazelcast.config= # The location of the configuration file to use to initialize Hazelcast.
	spring.cache.infinispan.config= # The location of the configuration file to use to initialize Infinispan.
	spring.cache.jcache.config= # The location of the configuration file to use to initialize the cache manager.
	spring.cache.jcache.provider= # Fully qualified name of the CachingProvider implementation to use to retrieve the JSR-107 compliant cache manager. Only needed if more than one JSR-107 implementation is available on the classpath.
	spring.cache.type= # Cache type, auto-detected according to the environment by default.

	# SPRING CONFIG - using environment property only ({sc-spring-boot}/context/config/ConfigFileApplicationListener.{sc-ext}[ConfigFileApplicationListener])
	spring.config.location= # Config file locations.
	spring.config.name=application # Config file name.

	# HAZELCAST ({sc-spring-boot-autoconfigure}/hazelcast/HazelcastProperties.{sc-ext}[HazelcastProperties])
	spring.hazelcast.config= # The location of the configuration file to use to initialize Hazelcast.

	# PROJECT INFORMATION ({sc-spring-boot-autoconfigure}/info/ProjectInfoProperties.{sc-ext}[ProjectInfoProperties])
	spring.info.build.location=classpath:META-INF/build-info.properties # Location of the generated build-info.properties file.
	spring.info.git.location=classpath:git.properties # Location of the generated git.properties file.

	# JMX
	spring.jmx.default-domain= # JMX domain name.
	spring.jmx.enabled=true # Expose management beans to the JMX domain.
	spring.jmx.server=mbeanServer # MBeanServer bean name.

	# Email ({sc-spring-boot-autoconfigure}/mail/MailProperties.{sc-ext}[MailProperties])
	spring.mail.default-encoding=UTF-8 # Default MimeMessage encoding.
	spring.mail.host= # SMTP server host. For instance `smtp.example.com`
	spring.mail.jndi-name= # Session JNDI name. When set, takes precedence to others mail settings.
	spring.mail.password= # Login password of the SMTP server.
	spring.mail.port= # SMTP server port.
	spring.mail.properties.*= # Additional JavaMail session properties.
	spring.mail.protocol=smtp # Protocol used by the SMTP server.
	spring.mail.test-connection=false # Test that the mail server is available on startup.
	spring.mail.username= # Login user of the SMTP server.

	# APPLICATION SETTINGS ({sc-spring-boot}/SpringApplication.{sc-ext}[SpringApplication])
	spring.main.banner-mode=console # Mode used to display the banner when the application runs.
	spring.main.sources= # Sources (class name, package name or XML resource location) to include in the ApplicationContext.
	spring.main.web-environment= # Run the application in a web environment (auto-detected by default).

	# FILE ENCODING ({sc-spring-boot}/context/FileEncodingApplicationListener.{sc-ext}[FileEncodingApplicationListener])
	spring.mandatory-file-encoding= # Expected character encoding the application must use.

	# INTERNATIONALIZATION ({sc-spring-boot-autoconfigure}/MessageSourceAutoConfiguration.{sc-ext}[MessageSourceAutoConfiguration])
	spring.messages.always-use-message-format=false # Set whether to always apply the MessageFormat rules, parsing even messages without arguments.
	spring.messages.basename=messages # Comma-separated list of basenames, each following the ResourceBundle convention.
	spring.messages.cache-seconds=-1 # Loaded resource bundle files cache expiration, in seconds. When set to -1, bundles are cached forever.
	spring.messages.encoding=UTF-8 # Message bundles encoding.
	spring.messages.fallback-to-system-locale=true # Set whether to fall back to the system Locale if no files for a specific Locale have been found.

	# OUTPUT
	spring.output.ansi.enabled=detect # Configure the ANSI output.

	# PID FILE ({sc-spring-boot-actuator}/system/ApplicationPidFileWriter.{sc-ext}[ApplicationPidFileWriter])
	spring.pid.fail-on-write-error= # Fail if ApplicationPidFileWriter is used but it cannot write the PID file.
	spring.pid.file= # Location of the PID file to write (if ApplicationPidFileWriter is used).

	# PROFILES
	spring.profiles.active= # Comma-separated list (or list if using YAML) of <<howto-set-active-spring-profiles,active profiles>>.
	spring.profiles.include= # Unconditionally activate the specified comma separated profiles (or list of profiles if using YAML).

	# SENDGRID ({sc-spring-boot-autoconfigure}/sendgrid/SendGridAutoConfiguration.{sc-ext}[SendGridAutoConfiguration])
	spring.sendgrid.api-key= # SendGrid api key (alternative to username/password)
	spring.sendgrid.username= # SendGrid account username
	spring.sendgrid.password= # SendGrid account password
	spring.sendgrid.proxy.host= # SendGrid proxy host
	spring.sendgrid.proxy.port= # SendGrid proxy port


	# ----------------------------------------
	# WEB PROPERTIES
	# ----------------------------------------

	# EMBEDDED SERVER CONFIGURATION ({sc-spring-boot-autoconfigure}/web/ServerProperties.{sc-ext}[ServerProperties])
	server.address= # Network address to which the server should bind to.
	server.compression.enabled=false # If response compression is enabled.
	server.compression.excluded-user-agents= # List of user-agents to exclude from compression.
	server.compression.mime-types= # Comma-separated list of MIME types that should be compressed. For instance `text/html,text/css,application/json`
	server.compression.min-response-size= # Minimum response size that is required for compression to be performed. For instance 2048
	server.connection-timeout= # Time in milliseconds that connectors will wait for another HTTP request before closing the connection. When not set, the connector's container-specific default will be used. Use a value of -1 to indicate no (i.e. infinite) timeout.
	server.context-parameters.*= # Servlet context init parameters. For instance `server.context-parameters.a=alpha`
	server.context-path= # Context path of the application.
	server.display-name=application # Display name of the application.
	server.max-http-header-size=0 # Maximum size in bytes of the HTTP message header.
	server.error.include-stacktrace=never # When to include a "stacktrace" attribute.
	server.error.path=/error # Path of the error controller.
	server.error.whitelabel.enabled=true # Enable the default error page displayed in browsers in case of a server error.
	server.jetty.acceptors= # Number of acceptor threads to use.
	server.jetty.max-http-post-size=0 # Maximum size in bytes of the HTTP post or put content.
	server.jetty.selectors= # Number of selector threads to use.
	server.jsp-servlet.class-name=org.apache.jasper.servlet.JspServlet # The class name of the JSP servlet.
	server.jsp-servlet.init-parameters.*= # Init parameters used to configure the JSP servlet
	server.jsp-servlet.registered=true # Whether or not the JSP servlet is registered
	server.port=8080 # Server HTTP port.
	server.server-header= # Value to use for the Server response header (no header is sent if empty)
	server.servlet-path=/ # Path of the main dispatcher servlet.
	server.use-forward-headers= # If X-Forwarded-* headers should be applied to the HttpRequest.
	server.session.cookie.comment= # Comment for the session cookie.
	server.session.cookie.domain= # Domain for the session cookie.
	server.session.cookie.http-only= # "HttpOnly" flag for the session cookie.
	server.session.cookie.max-age= # Maximum age of the session cookie in seconds.
	server.session.cookie.name= # Session cookie name.
	server.session.cookie.path= # Path of the session cookie.
	server.session.cookie.secure= # "Secure" flag for the session cookie.
	server.session.persistent=false # Persist session data between restarts.
	server.session.store-dir= # Directory used to store session data.
	server.session.timeout= # Session timeout in seconds.
	server.session.tracking-modes= # Session tracking modes (one or more of the following: "cookie", "url", "ssl").
	server.ssl.ciphers= # Supported SSL ciphers.
	server.ssl.client-auth= # Whether client authentication is wanted ("want") or needed ("need"). Requires a trust store.
	server.ssl.enabled= # Enable SSL support.
	server.ssl.enabled-protocols= # Enabled SSL protocols.
	server.ssl.key-alias= # Alias that identifies the key in the key store.
	server.ssl.key-password= # Password used to access the key in the key store.
	server.ssl.key-store= # Path to the key store that holds the SSL certificate (typically a jks file).
	server.ssl.key-store-password= # Password used to access the key store.
	server.ssl.key-store-provider= # Provider for the key store.
	server.ssl.key-store-type= # Type of the key store.
	server.ssl.protocol=TLS # SSL protocol to use.
	server.ssl.trust-store= # Trust store that holds SSL certificates.
	server.ssl.trust-store-password= # Password used to access the trust store.
	server.ssl.trust-store-provider= # Provider for the trust store.
	server.ssl.trust-store-type= # Type of the trust store.
	server.tomcat.accept-count= # Maximum queue length for incoming connection requests when all possible request processing threads are in use.
	server.tomcat.accesslog.buffered=true # Buffer output such that it is only flushed periodically.
	server.tomcat.accesslog.directory=logs # Directory in which log files are created. Can be relative to the tomcat base dir or absolute.
	server.tomcat.accesslog.enabled=false # Enable access log.
	server.tomcat.accesslog.pattern=common # Format pattern for access logs.
	server.tomcat.accesslog.prefix=access_log # Log file name prefix.
	server.tomcat.accesslog.rename-on-rotate=false # Defer inclusion of the date stamp in the file name until rotate time.
	server.tomcat.accesslog.request-attributes-enabled=false # Set request attributes for IP address, Hostname, protocol and port used for the request.
	server.tomcat.accesslog.rotate=true # Enable access log rotation.
	server.tomcat.accesslog.suffix=.log # Log file name suffix.
	server.tomcat.additional-tld-skip-patterns= # Comma-separated list of additional patterns that match jars to ignore for TLD scanning.
	server.tomcat.background-processor-delay=30 # Delay in seconds between the invocation of backgroundProcess methods.
	server.tomcat.basedir= # Tomcat base directory. If not specified a temporary directory will be used.
	server.tomcat.internal-proxies=10\\.\\d{1,3}\\.\\d{1,3}\\.\\d{1,3}|\\
			192\\.168\\.\\d{1,3}\\.\\d{1,3}|\\
			169\\.254\\.\\d{1,3}\\.\\d{1,3}|\\
			127\\.\\d{1,3}\\.\\d{1,3}\\.\\d{1,3}|\\
			172\\.1[6-9]{1}\\.\\d{1,3}\\.\\d{1,3}|\\
			172\\.2[0-9]{1}\\.\\d{1,3}\\.\\d{1,3}|\\
			172\\.3[0-1]{1}\\.\\d{1,3}\\.\\d{1,3} # regular expression matching trusted IP addresses.
	server.tomcat.max-connections= # Maximum number of connections that the server will accept and process at any given time.
	server.tomcat.max-http-post-size=0 # Maximum size in bytes of the HTTP post content.
	server.tomcat.max-threads=0 # Maximum amount of worker threads.
	server.tomcat.min-spare-threads=0 # Minimum amount of worker threads.
	server.tomcat.port-header=X-Forwarded-Port # Name of the HTTP header used to override the original port value.
	server.tomcat.protocol-header= # Header that holds the incoming protocol, usually named "X-Forwarded-Proto".
	server.tomcat.protocol-header-https-value=https # Value of the protocol header that indicates that the incoming request uses SSL.
	server.tomcat.redirect-context-root= # Whether requests to the context root should be redirected by appending a / to the path.
	server.tomcat.remote-ip-header= # Name of the http header from which the remote ip is extracted. For instance `X-FORWARDED-FOR`
	server.tomcat.uri-encoding=UTF-8 # Character encoding to use to decode the URI.
	server.undertow.accesslog.dir= # Undertow access log directory.
	server.undertow.accesslog.enabled=false # Enable access log.
	server.undertow.accesslog.pattern=common # Format pattern for access logs.
	server.undertow.accesslog.prefix=access_log. # Log file name prefix.
	server.undertow.accesslog.rotate=true # Enable access log rotation.
	server.undertow.accesslog.suffix=log # Log file name suffix.
	server.undertow.buffer-size= # Size of each buffer in bytes.
	server.undertow.buffers-per-region= # Number of buffer per region.
	server.undertow.direct-buffers= # Allocate buffers outside the Java heap.
	server.undertow.io-threads= # Number of I/O threads to create for the worker.
	server.undertow.max-http-post-size=0 # Maximum size in bytes of the HTTP post content.
	server.undertow.worker-threads= # Number of worker threads.

	# FREEMARKER ({sc-spring-boot-autoconfigure}/freemarker/FreeMarkerAutoConfiguration.{sc-ext}[FreeMarkerAutoConfiguration])
	spring.freemarker.allow-request-override=false # Set whether HttpServletRequest attributes are allowed to override (hide) controller generated model attributes of the same name.
	spring.freemarker.allow-session-override=false # Set whether HttpSession attributes are allowed to override (hide) controller generated model attributes of the same name.
	spring.freemarker.cache=false # Enable template caching.
	spring.freemarker.charset=UTF-8 # Template encoding.
	spring.freemarker.check-template-location=true # Check that the templates location exists.
	spring.freemarker.content-type=text/html # Content-Type value.
	spring.freemarker.enabled=true # Enable MVC view resolution for this technology.
	spring.freemarker.expose-request-attributes=false # Set whether all request attributes should be added to the model prior to merging with the template.
	spring.freemarker.expose-session-attributes=false # Set whether all HttpSession attributes should be added to the model prior to merging with the template.
	spring.freemarker.expose-spring-macro-helpers=true # Set whether to expose a RequestContext for use by Spring's macro library, under the name "springMacroRequestContext".
	spring.freemarker.prefer-file-system-access=true # Prefer file system access for template loading. File system access enables hot detection of template changes.
	spring.freemarker.prefix= # Prefix that gets prepended to view names when building a URL.
	spring.freemarker.request-context-attribute= # Name of the RequestContext attribute for all views.
	spring.freemarker.settings.*= # Well-known FreeMarker keys which will be passed to FreeMarker's Configuration.
	spring.freemarker.suffix= # Suffix that gets appended to view names when building a URL.
	spring.freemarker.template-loader-path=classpath:/templates/ # Comma-separated list of template paths.
	spring.freemarker.view-names= # White list of view names that can be resolved.

	# GROOVY TEMPLATES ({sc-spring-boot-autoconfigure}/groovy/template/GroovyTemplateAutoConfiguration.{sc-ext}[GroovyTemplateAutoConfiguration])
	spring.groovy.template.allow-request-override=false # Set whether HttpServletRequest attributes are allowed to override (hide) controller generated model attributes of the same name.
	spring.groovy.template.allow-session-override=false # Set whether HttpSession attributes are allowed to override (hide) controller generated model attributes of the same name.
	spring.groovy.template.cache= # Enable template caching.
	spring.groovy.template.charset=UTF-8 # Template encoding.
	spring.groovy.template.check-template-location=true # Check that the templates location exists.
	spring.groovy.template.configuration.*= # See GroovyMarkupConfigurer
	spring.groovy.template.content-type=test/html # Content-Type value.
	spring.groovy.template.enabled=true # Enable MVC view resolution for this technology.
	spring.groovy.template.expose-request-attributes=false # Set whether all request attributes should be added to the model prior to merging with the template.
	spring.groovy.template.expose-session-attributes=false # Set whether all HttpSession attributes should be added to the model prior to merging with the template.
	spring.groovy.template.expose-spring-macro-helpers=true # Set whether to expose a RequestContext for use by Spring's macro library, under the name "springMacroRequestContext".
	spring.groovy.template.prefix= # Prefix that gets prepended to view names when building a URL.
	spring.groovy.template.request-context-attribute= # Name of the RequestContext attribute for all views.
	spring.groovy.template.resource-loader-path=classpath:/templates/ # Template path.
	spring.groovy.template.suffix=.tpl # Suffix that gets appended to view names when building a URL.
	spring.groovy.template.view-names= # White list of view names that can be resolved.

	# SPRING HATEOAS ({sc-spring-boot-autoconfigure}/hateoas/HateoasProperties.{sc-ext}[HateoasProperties])
	spring.hateoas.use-hal-as-default-json-media-type=true # Specify if application/hal+json responses should be sent to requests that accept application/json.

	# HTTP message conversion
	spring.http.converters.preferred-json-mapper=jackson # Preferred JSON mapper to use for HTTP message conversion. Set to "gson" to force the use of Gson when both it and Jackson are on the classpath.

	# HTTP encoding ({sc-spring-boot-autoconfigure}/web/HttpEncodingProperties.{sc-ext}[HttpEncodingProperties])
	spring.http.encoding.charset=UTF-8 # Charset of HTTP requests and responses. Added to the "Content-Type" header if not set explicitly.
	spring.http.encoding.enabled=true # Enable http encoding support.
	spring.http.encoding.force= # Force the encoding to the configured charset on HTTP requests and responses.
	spring.http.encoding.force-request= # Force the encoding to the configured charset on HTTP requests. Defaults to true when "force" has not been specified.
	spring.http.encoding.force-response= # Force the encoding to the configured charset on HTTP responses.
	spring.http.encoding.mapping= # Locale to Encoding mapping.

	# MULTIPART ({sc-spring-boot-autoconfigure}/web/MultipartProperties.{sc-ext}[MultipartProperties])
	spring.http.multipart.enabled=true # Enable support of multi-part uploads.
	spring.http.multipart.file-size-threshold=0 # Threshold after which files will be written to disk. Values can use the suffixed "MB" or "KB" to indicate a Megabyte or Kilobyte size.
	spring.http.multipart.location= # Intermediate location of uploaded files.
	spring.http.multipart.max-file-size=1MB # Max file size. Values can use the suffixed "MB" or "KB" to indicate a Megabyte or Kilobyte size.
	spring.http.multipart.max-request-size=10MB # Max request size. Values can use the suffixed "MB" or "KB" to indicate a Megabyte or Kilobyte size.
	spring.http.multipart.resolve-lazily=false # Whether to resolve the multipart request lazily at the time of file or parameter access.

	# JACKSON ({sc-spring-boot-autoconfigure}/jackson/JacksonProperties.{sc-ext}[JacksonProperties])
	spring.jackson.date-format= # Date format string or a fully-qualified date format class name. For instance `yyyy-MM-dd HH:mm:ss`.
	spring.jackson.default-property-inclusion= # Controls the inclusion of properties during serialization.
	spring.jackson.deserialization.*= # Jackson on/off features that affect the way Java objects are deserialized.
	spring.jackson.generator.*= # Jackson on/off features for generators.
	spring.jackson.joda-date-time-format= # Joda date time format string. If not configured, "date-format" will be used as a fallback if it is configured with a format string.
	spring.jackson.locale= # Locale used for formatting.
	spring.jackson.mapper.*= # Jackson general purpose on/off features.
	spring.jackson.parser.*= # Jackson on/off features for parsers.
	spring.jackson.property-naming-strategy= # One of the constants on Jackson's PropertyNamingStrategy. Can also be a fully-qualified class name of a PropertyNamingStrategy subclass.
	spring.jackson.serialization.*= # Jackson on/off features that affect the way Java objects are serialized.
	spring.jackson.time-zone= # Time zone used when formatting dates. For instance `America/Los_Angeles`

	# JERSEY ({sc-spring-boot-autoconfigure}/jersey/JerseyProperties.{sc-ext}[JerseyProperties])
	spring.jersey.application-path= # Path that serves as the base URI for the application. Overrides the value of "@ApplicationPath" if specified.
	spring.jersey.filter.order=0 # Jersey filter chain order.
	spring.jersey.init.*= # Init parameters to pass to Jersey via the servlet or filter.
	spring.jersey.servlet.load-on-startup=-1 # Load on startup priority of the Jersey servlet.
	spring.jersey.type=servlet # Jersey integration type.

	# SPRING MOBILE DEVICE VIEWS ({sc-spring-boot-autoconfigure}/mobile/DeviceDelegatingViewResolverAutoConfiguration.{sc-ext}[DeviceDelegatingViewResolverAutoConfiguration])
	spring.mobile.devicedelegatingviewresolver.enable-fallback=false # Enable support for fallback resolution.
	spring.mobile.devicedelegatingviewresolver.enabled=false # Enable device view resolver.
	spring.mobile.devicedelegatingviewresolver.mobile-prefix=mobile/ # Prefix that gets prepended to view names for mobile devices.
	spring.mobile.devicedelegatingviewresolver.mobile-suffix= # Suffix that gets appended to view names for mobile devices.
	spring.mobile.devicedelegatingviewresolver.normal-prefix= # Prefix that gets prepended to view names for normal devices.
	spring.mobile.devicedelegatingviewresolver.normal-suffix= # Suffix that gets appended to view names for normal devices.
	spring.mobile.devicedelegatingviewresolver.tablet-prefix=tablet/ # Prefix that gets prepended to view names for tablet devices.
	spring.mobile.devicedelegatingviewresolver.tablet-suffix= # Suffix that gets appended to view names for tablet devices.

	# SPRING MOBILE SITE PREFERENCE ({sc-spring-boot-autoconfigure}/mobile/SitePreferenceAutoConfiguration.{sc-ext}[SitePreferenceAutoConfiguration])
	spring.mobile.sitepreference.enabled=true # Enable SitePreferenceHandler.

	# MUSTACHE TEMPLATES ({sc-spring-boot-autoconfigure}/mustache/MustacheAutoConfiguration.{sc-ext}[MustacheAutoConfiguration])
	spring.mustache.allow-request-override= # Set whether HttpServletRequest attributes are allowed to override (hide) controller generated model attributes of the same name.
	spring.mustache.allow-session-override= # Set whether HttpSession attributes are allowed to override (hide) controller generated model attributes of the same name.
	spring.mustache.cache= # Enable template caching.
	spring.mustache.charset= # Template encoding.
	spring.mustache.check-template-location= # Check that the templates location exists.
	spring.mustache.content-type= # Content-Type value.
	spring.mustache.enabled= # Enable MVC view resolution for this technology.
	spring.mustache.expose-request-attributes= # Set whether all request attributes should be added to the model prior to merging with the template.
	spring.mustache.expose-session-attributes= # Set whether all HttpSession attributes should be added to the model prior to merging with the template.
	spring.mustache.expose-spring-macro-helpers= # Set whether to expose a RequestContext for use by Spring's macro library, under the name "springMacroRequestContext".
	spring.mustache.prefix=classpath:/templates/ # Prefix to apply to template names.
	spring.mustache.request-context-attribute= # Name of the RequestContext attribute for all views.
	spring.mustache.suffix=.html # Suffix to apply to template names.
	spring.mustache.view-names= # White list of view names that can be resolved.

	# SPRING MVC ({sc-spring-boot-autoconfigure}/web/WebMvcProperties.{sc-ext}[WebMvcProperties])
	spring.mvc.async.request-timeout= # Amount of time (in milliseconds) before asynchronous request handling times out.
	spring.mvc.date-format= # Date format to use. For instance `dd/MM/yyyy`.
	spring.mvc.dispatch-trace-request=false # Dispatch TRACE requests to the FrameworkServlet doService method.
	spring.mvc.dispatch-options-request=true # Dispatch OPTIONS requests to the FrameworkServlet doService method.
	spring.mvc.favicon.enabled=true # Enable resolution of favicon.ico.
	spring.mvc.formcontent.putfilter.enabled=true # Enable Spring's HttpPutFormContentFilter.
	spring.mvc.ignore-default-model-on-redirect=true # If the content of the "default" model should be ignored during redirect scenarios.
	spring.mvc.locale= # Locale to use. By default, this locale is overridden by the "Accept-Language" header.
	spring.mvc.locale-resolver=accept-header # Define how the locale should be resolved.
	spring.mvc.log-resolved-exception=false # Enable warn logging of exceptions resolved by a "HandlerExceptionResolver".
	spring.mvc.media-types.*= # Maps file extensions to media types for content negotiation.
	spring.mvc.message-codes-resolver-format= # Formatting strategy for message codes. For instance `PREFIX_ERROR_CODE`.
	spring.mvc.servlet.load-on-startup=-1 # Load on startup priority of the Spring Web Services servlet.
	spring.mvc.static-path-pattern=/** # Path pattern used for static resources.
	spring.mvc.throw-exception-if-no-handler-found=false # If a "NoHandlerFoundException" should be thrown if no Handler was found to process a request.
	spring.mvc.view.prefix= # Spring MVC view prefix.
	spring.mvc.view.suffix= # Spring MVC view suffix.

	# SPRING RESOURCES HANDLING ({sc-spring-boot-autoconfigure}/web/ResourceProperties.{sc-ext}[ResourceProperties])
	spring.resources.add-mappings=true # Enable default resource handling.
	spring.resources.cache-period= # Cache period for the resources served by the resource handler, in seconds.
	spring.resources.chain.cache=true # Enable caching in the Resource chain.
	spring.resources.chain.enabled= # Enable the Spring Resource Handling chain. Disabled by default unless at least one strategy has been enabled.
	spring.resources.chain.gzipped=false # Enable resolution of already gzipped resources.
	spring.resources.chain.html-application-cache=false # Enable HTML5 application cache manifest rewriting.
	spring.resources.chain.strategy.content.enabled=false # Enable the content Version Strategy.
	spring.resources.chain.strategy.content.paths=/** # Comma-separated list of patterns to apply to the Version Strategy.
	spring.resources.chain.strategy.fixed.enabled=false # Enable the fixed Version Strategy.
	spring.resources.chain.strategy.fixed.paths=/** # Comma-separated list of patterns to apply to the Version Strategy.
	spring.resources.chain.strategy.fixed.version= # Version string to use for the Version Strategy.
	spring.resources.static-locations=classpath:/META-INF/resources/,classpath:/resources/,classpath:/static/,classpath:/public/ # Locations of static resources.

	# SPRING SESSION ({sc-spring-boot-autoconfigure}/session/SessionProperties.{sc-ext}[SessionProperties])
	spring.session.hazelcast.flush-mode= # Sessions flush mode.
	spring.session.hazelcast.map-name=spring:session:sessions # Name of the map used to store sessions.
	spring.session.jdbc.initializer.enabled= # Create the required session tables on startup if necessary. Enabled automatically if the default table name is set or a custom schema is configured.
	spring.session.jdbc.schema=classpath:org/springframework/session/jdbc/schema-@@platform@@.sql # Path to the SQL file to use to initialize the database schema.
	spring.session.jdbc.table-name=SPRING_SESSION # Name of database table used to store sessions.
	spring.session.mongo.collection-name=sessions # Collection name used to store sessions.
	spring.session.redis.flush-mode= # Sessions flush mode.
	spring.session.redis.namespace= # Namespace for keys used to store sessions.
	spring.session.store-type= # Session store type.

	# SPRING SOCIAL ({sc-spring-boot-autoconfigure}/social/SocialWebAutoConfiguration.{sc-ext}[SocialWebAutoConfiguration])
	spring.social.auto-connection-views=false # Enable the connection status view for supported providers.

	# SPRING SOCIAL FACEBOOK ({sc-spring-boot-autoconfigure}/social/FacebookAutoConfiguration.{sc-ext}[FacebookAutoConfiguration])
	spring.social.facebook.app-id= # your application's Facebook App ID
	spring.social.facebook.app-secret= # your application's Facebook App Secret

	# SPRING SOCIAL LINKEDIN ({sc-spring-boot-autoconfigure}/social/LinkedInAutoConfiguration.{sc-ext}[LinkedInAutoConfiguration])
	spring.social.linkedin.app-id= # your application's LinkedIn App ID
	spring.social.linkedin.app-secret= # your application's LinkedIn App Secret

	# SPRING SOCIAL TWITTER ({sc-spring-boot-autoconfigure}/social/TwitterAutoConfiguration.{sc-ext}[TwitterAutoConfiguration])
	spring.social.twitter.app-id= # your application's Twitter App ID
	spring.social.twitter.app-secret= # your application's Twitter App Secret

	# THYMELEAF ({sc-spring-boot-autoconfigure}/thymeleaf/ThymeleafAutoConfiguration.{sc-ext}[ThymeleafAutoConfiguration])
	spring.thymeleaf.cache=true # Enable template caching.
	spring.thymeleaf.check-template=true # Check that the template exists before rendering it.
	spring.thymeleaf.check-template-location=true # Check that the templates location exists.
	spring.thymeleaf.content-type=text/html # Content-Type value.
	spring.thymeleaf.enabled=true # Enable MVC Thymeleaf view resolution.
	spring.thymeleaf.encoding=UTF-8 # Template encoding.
	spring.thymeleaf.excluded-view-names= # Comma-separated list of view names that should be excluded from resolution.
	spring.thymeleaf.mode=HTML5 # Template mode to be applied to templates. See also StandardTemplateModeHandlers.
	spring.thymeleaf.prefix=classpath:/templates/ # Prefix that gets prepended to view names when building a URL.
	spring.thymeleaf.suffix=.html # Suffix that gets appended to view names when building a URL.
	spring.thymeleaf.template-resolver-order= # Order of the template resolver in the chain.
	spring.thymeleaf.view-names= # Comma-separated list of view names that can be resolved.

	# SPRING WEB SERVICES ({sc-spring-boot-autoconfigure}/webservices/WebServicesProperties.{sc-ext}[WebServicesProperties])
	spring.webservices.path=/services # Path that serves as the base URI for the services.
	spring.webservices.servlet.init= # Servlet init parameters to pass to Spring Web Services.
	spring.webservices.servlet.load-on-startup=-1 # Load on startup priority of the Spring Web Services servlet.


	[[common-application-properties-security]]
	# ----------------------------------------
	# SECURITY PROPERTIES
	# ----------------------------------------
	# SECURITY ({sc-spring-boot-autoconfigure}/security/SecurityProperties.{sc-ext}[SecurityProperties])
	security.basic.authorize-mode=role # Security authorize mode to apply.
	security.basic.enabled=true # Enable basic authentication.
	security.basic.path=/** # Comma-separated list of paths to secure.
	security.basic.realm=Spring # HTTP basic realm name.
	security.enable-csrf=false # Enable Cross Site Request Forgery support.
	security.filter-order=0 # Security filter chain order.
	security.filter-dispatcher-types=ASYNC, FORWARD, INCLUDE, REQUEST # Security filter chain dispatcher types.
	security.headers.cache=true # Enable cache control HTTP headers.
	security.headers.content-security-policy= # Value for content security policy header.
	security.headers.content-security-policy-mode=default # Content security policy mode.
	security.headers.content-type=true # Enable "X-Content-Type-Options" header.
	security.headers.frame=true # Enable "X-Frame-Options" header.
	security.headers.hsts= # HTTP Strict Transport Security (HSTS) mode (none, domain, all).
	security.headers.xss=true # Enable cross site scripting (XSS) protection.
	security.ignored= # Comma-separated list of paths to exclude from the default secured paths.
	security.require-ssl=false # Enable secure channel for all requests.
	security.sessions=stateless # Session creation policy (always, never, if_required, stateless).
	security.user.name=user # Default user name.
	security.user.password= # Password for the default user name. A random password is logged on startup by default.
	security.user.role=USER # Granted roles for the default user name.

	# SECURITY OAUTH2 CLIENT ({sc-spring-boot-autoconfigure}/security/oauth2/OAuth2ClientProperties.{sc-ext}[OAuth2ClientProperties])
	security.oauth2.client.client-id= # OAuth2 client id.
	security.oauth2.client.client-secret= # OAuth2 client secret. A random secret is generated by default

	# SECURITY OAUTH2 RESOURCES ({sc-spring-boot-autoconfigure}/security/oauth2/resource/ResourceServerProperties.{sc-ext}[ResourceServerProperties])
	security.oauth2.resource.id= # Identifier of the resource.
	security.oauth2.resource.jwt.key-uri= # The URI of the JWT token. Can be set if the value is not available and the key is public.
	security.oauth2.resource.jwt.key-value= # The verification key of the JWT token. Can either be a symmetric secret or PEM-encoded RSA public key.
	security.oauth2.resource.prefer-token-info=true # Use the token info, can be set to false to use the user info.
	security.oauth2.resource.service-id=resource #
	security.oauth2.resource.token-info-uri= # URI of the token decoding endpoint.
	security.oauth2.resource.token-type= # The token type to send when using the userInfoUri.
	security.oauth2.resource.user-info-uri= # URI of the user endpoint.

	# SECURITY OAUTH2 SSO ({sc-spring-boot-autoconfigure}/security/oauth2/client/OAuth2SsoProperties.{sc-ext}[OAuth2SsoProperties])
	security.oauth2.sso.filter-order= # Filter order to apply if not providing an explicit WebSecurityConfigurerAdapter
	security.oauth2.sso.login-path=/login # Path to the login page, i.e. the one that triggers the redirect to the OAuth2 Authorization Server


	# ----------------------------------------
	# DATA PROPERTIES
	# ----------------------------------------

	# FLYWAY ({sc-spring-boot-autoconfigure}/flyway/FlywayProperties.{sc-ext}[FlywayProperties])
	flyway.baseline-description= #
	flyway.baseline-version=1 # version to start migration
	flyway.baseline-on-migrate= #
	flyway.check-location=false # Check that migration scripts location exists.
	flyway.clean-on-validation-error= #
	flyway.enabled=true # Enable flyway.
	flyway.encoding= #
	flyway.ignore-failed-future-migration= #
	flyway.init-sqls= # SQL statements to execute to initialize a connection immediately after obtaining it.
	flyway.locations=classpath:db/migration # locations of migrations scripts
	flyway.out-of-order= #
	flyway.password= # JDBC password if you want Flyway to create its own DataSource
	flyway.placeholder-prefix= #
	flyway.placeholder-replacement= #
	flyway.placeholder-suffix= #
	flyway.placeholders.*= #
	flyway.schemas= # schemas to update
	flyway.sql-migration-prefix=V #
	flyway.sql-migration-separator= #
	flyway.sql-migration-suffix=.sql #
	flyway.table= #
	flyway.url= # JDBC url of the database to migrate. If not set, the primary configured data source is used.
	flyway.user= # Login user of the database to migrate.
	flyway.validate-on-migrate= #

	# LIQUIBASE ({sc-spring-boot-autoconfigure}/liquibase/LiquibaseProperties.{sc-ext}[LiquibaseProperties])
	liquibase.change-log=classpath:/db/changelog/db.changelog-master.yaml # Change log configuration path.
	liquibase.check-change-log-location=true # Check the change log location exists.
	liquibase.contexts= # Comma-separated list of runtime contexts to use.
	liquibase.default-schema= # Default database schema.
	liquibase.drop-first=false # Drop the database schema first.
	liquibase.enabled=true # Enable liquibase support.
	liquibase.labels= # Comma-separated list of runtime labels to use.
	liquibase.parameters.*= # Change log parameters.
	liquibase.password= # Login password of the database to migrate.
	liquibase.rollback-file= # File to which rollback SQL will be written when an update is performed.
	liquibase.url= # JDBC url of the database to migrate. If not set, the primary configured data source is used.
	liquibase.user= # Login user of the database to migrate.

	# COUCHBASE ({sc-spring-boot-autoconfigure}/couchbase/CouchbaseProperties.{sc-ext}[CouchbaseProperties])
	spring.couchbase.bootstrap-hosts= # Couchbase nodes (host or IP address) to bootstrap from.
	spring.couchbase.bucket.name=default # Name of the bucket to connect to.
	spring.couchbase.bucket.password=  # Password of the bucket.
	spring.couchbase.env.endpoints.key-value=1 # Number of sockets per node against the Key/value service.
	spring.couchbase.env.endpoints.query=1 # Number of sockets per node against the Query (N1QL) service.
	spring.couchbase.env.endpoints.view=1 # Number of sockets per node against the view service.
	spring.couchbase.env.ssl.enabled= # Enable SSL support. Enabled automatically if a "keyStore" is provided unless specified otherwise.
	spring.couchbase.env.ssl.key-store= # Path to the JVM key store that holds the certificates.
	spring.couchbase.env.ssl.key-store-password= # Password used to access the key store.
	spring.couchbase.env.timeouts.connect=5000 # Bucket connections timeout in milliseconds.
	spring.couchbase.env.timeouts.key-value=2500 # Blocking operations performed on a specific key timeout in milliseconds.
	spring.couchbase.env.timeouts.query=7500 # N1QL query operations timeout in milliseconds.
	spring.couchbase.env.timeouts.socket-connect=1000 # Socket connect connections timeout in milliseconds.
	spring.couchbase.env.timeouts.view=7500 # Regular and geospatial view operations timeout in milliseconds.

	# DAO ({sc-spring-boot-autoconfigure}/dao/PersistenceExceptionTranslationAutoConfiguration.{sc-ext}[PersistenceExceptionTranslationAutoConfiguration])
	spring.dao.exceptiontranslation.enabled=true # Enable the PersistenceExceptionTranslationPostProcessor.

	# CASSANDRA ({sc-spring-boot-autoconfigure}/cassandra/CassandraProperties.{sc-ext}[CassandraProperties])
	spring.data.cassandra.cluster-name= # Name of the Cassandra cluster.
	spring.data.cassandra.compression= # Compression supported by the Cassandra binary protocol.
	spring.data.cassandra.connect-timeout-millis= # Socket option: connection time out.
	spring.data.cassandra.consistency-level= # Queries consistency level.
	spring.data.cassandra.contact-points=localhost # Comma-separated list of cluster node addresses.
	spring.data.cassandra.fetch-size= # Queries default fetch size.
	spring.data.cassandra.keyspace-name= # Keyspace name to use.
	spring.data.cassandra.load-balancing-policy= # Class name of the load balancing policy.
	spring.data.cassandra.port= # Port of the Cassandra server.
	spring.data.cassandra.password= # Login password of the server.
	spring.data.cassandra.read-timeout-millis= # Socket option: read time out.
	spring.data.cassandra.reconnection-policy= # Reconnection policy class.
	spring.data.cassandra.retry-policy= # Class name of the retry policy.
	spring.data.cassandra.serial-consistency-level= # Queries serial consistency level.
	spring.data.cassandra.schema-action=none # Schema action to take at startup.
	spring.data.cassandra.ssl=false # Enable SSL support.
	spring.data.cassandra.username= # Login user of the server.

	# DATA COUCHBASE ({sc-spring-boot-autoconfigure}/data/couchbase/CouchbaseDataProperties.{sc-ext}[CouchbaseDataProperties])
	spring.data.couchbase.auto-index=false # Automatically create views and indexes.
	spring.data.couchbase.consistency=read-your-own-writes # Consistency to apply by default on generated queries.
	spring.data.couchbase.repositories.enabled=true # Enable Couchbase repositories.

	# ELASTICSEARCH ({sc-spring-boot-autoconfigure}/data/elasticsearch/ElasticsearchProperties.{sc-ext}[ElasticsearchProperties])
	spring.data.elasticsearch.cluster-name=elasticsearch # Elasticsearch cluster name.
	spring.data.elasticsearch.cluster-nodes= # Comma-separated list of cluster node addresses. If not specified, starts a client node.
	spring.data.elasticsearch.properties.*= # Additional properties used to configure the client.
	spring.data.elasticsearch.repositories.enabled=true # Enable Elasticsearch repositories.

	# MONGODB ({sc-spring-boot-autoconfigure}/mongo/MongoProperties.{sc-ext}[MongoProperties])
	spring.data.mongodb.authentication-database= # Authentication database name.
	spring.data.mongodb.database=test # Database name.
	spring.data.mongodb.field-naming-strategy= # Fully qualified name of the FieldNamingStrategy to use.
	spring.data.mongodb.grid-fs-database= # GridFS database name.
	spring.data.mongodb.host=localhost # Mongo server host. Cannot be set with uri.
	spring.data.mongodb.password= # Login password of the mongo server. Cannot be set with uri.
	spring.data.mongodb.port=27017 # Mongo server port. Cannot be set with uri.
	spring.data.mongodb.repositories.enabled=true # Enable Mongo repositories.
	spring.data.mongodb.uri=mongodb://localhost/test # Mongo database URI. Cannot be set with host, port and credentials.
	spring.data.mongodb.username= # Login user of the mongo server. Cannot be set with uri.

	# DATA REDIS
	spring.data.redis.repositories.enabled=true # Enable Redis repositories.

	# NEO4J ({sc-spring-boot-autoconfigure}/neo4j/Neo4jProperties.{sc-ext}[Neo4jProperties])
	spring.data.neo4j.compiler= # Compiler to use.
	spring.data.neo4j.embedded.enabled=true # Enable embedded mode if the embedded driver is available.
	spring.data.neo4j.open-in-view=false # Register OpenSessionInViewInterceptor. Binds a Neo4j Session to the thread for the entire processing of the request.
	spring.data.neo4j.password= # Login password of the server.
	spring.data.neo4j.repositories.enabled=true # Enable Neo4j repositories.
	spring.data.neo4j.transaction.*= # Transaction manager settings
	spring.data.neo4j.uri= # URI used by the driver. Auto-detected by default.
	spring.data.neo4j.username= # Login user of the server.

	# DATA REST ({sc-spring-boot-autoconfigure}/data/rest/RepositoryRestProperties.{sc-ext}[RepositoryRestProperties])
	spring.data.rest.base-path= # Base path to be used by Spring Data REST to expose repository resources.
	spring.data.rest.default-page-size= # Default size of pages.
	spring.data.rest.detection-strategy=default # Strategy to use to determine which repositories get exposed.
	spring.data.rest.enable-enum-translation= # Enable enum value translation via the Spring Data REST default resource bundle.
	spring.data.rest.limit-param-name= # Name of the URL query string parameter that indicates how many results to return at once.
	spring.data.rest.max-page-size= # Maximum size of pages.
	spring.data.rest.page-param-name= # Name of the URL query string parameter that indicates what page to return.
	spring.data.rest.return-body-on-create= # Return a response body after creating an entity.
	spring.data.rest.return-body-on-update= # Return a response body after updating an entity.
	spring.data.rest.sort-param-name= # Name of the URL query string parameter that indicates what direction to sort results.

	# SOLR ({sc-spring-boot-autoconfigure}/solr/SolrProperties.{sc-ext}[SolrProperties])
	spring.data.solr.host=http://127.0.0.1:8983/solr # Solr host. Ignored if "zk-host" is set.
	spring.data.solr.repositories.enabled=true # Enable Solr repositories.
	spring.data.solr.zk-host= # ZooKeeper host address in the form HOST:PORT.

	# DATASOURCE ({sc-spring-boot-autoconfigure}/jdbc/DataSourceAutoConfiguration.{sc-ext}[DataSourceAutoConfiguration] & {sc-spring-boot-autoconfigure}/jdbc/DataSourceProperties.{sc-ext}[DataSourceProperties])
	spring.datasource.continue-on-error=false # Do not stop if an error occurs while initializing the database.
	spring.datasource.data= # Data (DML) script resource references.
	spring.datasource.data-username= # User of the database to execute DML scripts (if different).
	spring.datasource.data-password= # Password of the database to execute DML scripts (if different).
	spring.datasource.dbcp2.*= # Commons DBCP2 specific settings
	spring.datasource.driver-class-name= # Fully qualified name of the JDBC driver. Auto-detected based on the URL by default.
	spring.datasource.generate-unique-name=false # Generate a random datasource name.
	spring.datasource.hikari.*= # Hikari specific settings
	spring.datasource.initialize=true # Populate the database using 'data.sql'.
	spring.datasource.jmx-enabled=false # Enable JMX support (if provided by the underlying pool).
	spring.datasource.jndi-name= # JNDI location of the datasource. Class, url, username & password are ignored when set.
	spring.datasource.name=testdb # Name of the datasource.
	spring.datasource.password= # Login password of the database.
	spring.datasource.platform=all # Platform to use in the schema resource (schema-${platform}.sql).
	spring.datasource.schema= # Schema (DDL) script resource references.
	spring.datasource.schema-username= # User of the database to execute DDL scripts (if different).
	spring.datasource.schema-password= # Password of the database to execute DDL scripts (if different).
	spring.datasource.separator=; # Statement separator in SQL initialization scripts.
	spring.datasource.sql-script-encoding= # SQL scripts encoding.
	spring.datasource.tomcat.*= # Tomcat datasource specific settings
	spring.datasource.transaction.*= # Transaction manager settings
	spring.datasource.type= # Fully qualified name of the connection pool implementation to use. By default, it is auto-detected from the classpath.
	spring.datasource.url= # JDBC url of the database.
	spring.datasource.username=

	# JEST (Elasticsearch HTTP client) ({sc-spring-boot-autoconfigure}/jest/JestProperties.{sc-ext}[JestProperties])
	spring.elasticsearch.jest.connection-timeout=3000 # Connection timeout in milliseconds.
	spring.elasticsearch.jest.multi-threaded=true # Enable connection requests from multiple execution threads.
	spring.elasticsearch.jest.password= # Login password.
	spring.elasticsearch.jest.proxy.host= # Proxy host the HTTP client should use.
	spring.elasticsearch.jest.proxy.port= # Proxy port the HTTP client should use.
	spring.elasticsearch.jest.read-timeout=3000 # Read timeout in milliseconds.
	spring.elasticsearch.jest.uris=http://localhost:9200 # Comma-separated list of the Elasticsearch instances to use.
	spring.elasticsearch.jest.username= # Login user.

	# H2 Web Console ({sc-spring-boot-autoconfigure}/h2/H2ConsoleProperties.{sc-ext}[H2ConsoleProperties])
	spring.h2.console.enabled=false # Enable the console.
	spring.h2.console.path=/h2-console # Path at which the console will be available.
	spring.h2.console.settings.trace=false # Enable trace output.
	spring.h2.console.settings.web-allow-others=false # Enable remote access.

	# JOOQ ({sc-spring-boot-autoconfigure}/jooq/JooqAutoConfiguration.{sc-ext}[JooqAutoConfiguration])
	spring.jooq.sql-dialect= # SQLDialect JOOQ used when communicating with the configured datasource. For instance `POSTGRES`

	# JPA ({sc-spring-boot-autoconfigure}/orm/jpa/JpaBaseConfiguration.{sc-ext}[JpaBaseConfiguration], {sc-spring-boot-autoconfigure}/orm/jpa/HibernateJpaAutoConfiguration.{sc-ext}[HibernateJpaAutoConfiguration])
	spring.data.jpa.repositories.enabled=true # Enable JPA repositories.
	spring.jpa.database= # Target database to operate on, auto-detected by default. Can be alternatively set using the "databasePlatform" property.
	spring.jpa.database-platform= # Name of the target database to operate on, auto-detected by default. Can be alternatively set using the "Database" enum.
	spring.jpa.generate-ddl=false # Initialize the schema on startup.
	spring.jpa.hibernate.ddl-auto= # DDL mode. This is actually a shortcut for the "hibernate.hbm2ddl.auto" property. Default to "create-drop" when using an embedded database, "none" otherwise.
	spring.jpa.hibernate.naming.implicit-strategy= # Implicit naming strategy fully qualified name.
	spring.jpa.hibernate.naming.physical-strategy= # Physical naming strategy fully qualified name.
	spring.jpa.hibernate.use-new-id-generator-mappings= # Use Hibernate's newer IdentifierGenerator for AUTO, TABLE and SEQUENCE.
	spring.jpa.open-in-view=true # Register OpenEntityManagerInViewInterceptor. Binds a JPA EntityManager to the thread for the entire processing of the request.
	spring.jpa.properties.*= # Additional native properties to set on the JPA provider.
	spring.jpa.show-sql=false # Enable logging of SQL statements.
	spring.jpa.transaction.*= # Transaction manager settings

	# JTA ({sc-spring-boot-autoconfigure}/transaction/jta/JtaAutoConfiguration.{sc-ext}[JtaAutoConfiguration])
	spring.jta.enabled=true # Enable JTA support.
	spring.jta.log-dir= # Transaction logs directory.
	spring.jta.transaction.*= # Transaction manager settings
	spring.jta.transaction-manager-id= # Transaction manager unique identifier.

	# ATOMIKOS ({sc-spring-boot}/jta/atomikos/AtomikosProperties.{sc-ext}[AtomikosProperties])
	spring.jta.atomikos.connectionfactory.borrow-connection-timeout=30 # Timeout, in seconds, for borrowing connections from the pool.
	spring.jta.atomikos.connectionfactory.ignore-session-transacted-flag=true # Whether or not to ignore the transacted flag when creating session.
	spring.jta.atomikos.connectionfactory.local-transaction-mode=false # Whether or not local transactions are desired.
	spring.jta.atomikos.connectionfactory.maintenance-interval=60 # The time, in seconds, between runs of the pool's maintenance thread.
	spring.jta.atomikos.connectionfactory.max-idle-time=60 # The time, in seconds, after which connections are cleaned up from the pool.
	spring.jta.atomikos.connectionfactory.max-lifetime=0 # The time, in seconds, that a connection can be pooled for before being destroyed. 0 denotes no limit.
	spring.jta.atomikos.connectionfactory.max-pool-size=1 # The maximum size of the pool.
	spring.jta.atomikos.connectionfactory.min-pool-size=1 # The minimum size of the pool.
	spring.jta.atomikos.connectionfactory.reap-timeout=0 # The reap timeout, in seconds, for borrowed connections. 0 denotes no limit.
	spring.jta.atomikos.connectionfactory.unique-resource-name=jmsConnectionFactory # The unique name used to identify the resource during recovery.
	spring.jta.atomikos.datasource.borrow-connection-timeout=30 # Timeout, in seconds, for borrowing connections from the pool.
	spring.jta.atomikos.datasource.default-isolation-level= # Default isolation level of connections provided by the pool.
	spring.jta.atomikos.datasource.login-timeout= # Timeout, in seconds, for establishing a database connection.
	spring.jta.atomikos.datasource.maintenance-interval=60 # The time, in seconds, between runs of the pool's maintenance thread.
	spring.jta.atomikos.datasource.max-idle-time=60 # The time, in seconds, after which connections are cleaned up from the pool.
	spring.jta.atomikos.datasource.max-lifetime=0 # The time, in seconds, that a connection can be pooled for before being destroyed. 0 denotes no limit.
	spring.jta.atomikos.datasource.max-pool-size=1 # The maximum size of the pool.
	spring.jta.atomikos.datasource.min-pool-size=1 # The minimum size of the pool.
	spring.jta.atomikos.datasource.reap-timeout=0 # The reap timeout, in seconds, for borrowed connections. 0 denotes no limit.
	spring.jta.atomikos.datasource.test-query= # SQL query or statement used to validate a connection before returning it.
	spring.jta.atomikos.datasource.unique-resource-name=dataSource # The unique name used to identify the resource during recovery.
	spring.jta.atomikos.properties.checkpoint-interval=500 # Interval between checkpoints.
	spring.jta.atomikos.properties.console-file-count=1 # Number of debug logs files that can be created.
	spring.jta.atomikos.properties.console-file-limit=-1 # How many bytes can be stored at most in debug logs files.
	spring.jta.atomikos.properties.console-file-name=tm.out # Debug logs file name.
	spring.jta.atomikos.properties.console-log-level= # Console log level.
	spring.jta.atomikos.properties.default-jta-timeout=10000 # Default timeout for JTA transactions.
	spring.jta.atomikos.properties.enable-logging=true # Enable disk logging.
	spring.jta.atomikos.properties.force-shutdown-on-vm-exit=false # Specify if a VM shutdown should trigger forced shutdown of the transaction core.
	spring.jta.atomikos.properties.log-base-dir= # Directory in which the log files should be stored.
	spring.jta.atomikos.properties.log-base-name=tmlog # Transactions log file base name.
	spring.jta.atomikos.properties.max-actives=50 # Maximum number of active transactions.
	spring.jta.atomikos.properties.max-timeout=300000 # Maximum timeout (in milliseconds) that can be allowed for transactions.
	spring.jta.atomikos.properties.output-dir= # Directory in which to store the debug log files.
	spring.jta.atomikos.properties.serial-jta-transactions=true # Specify if sub-transactions should be joined when possible.
	spring.jta.atomikos.properties.service= # Transaction manager implementation that should be started.
	spring.jta.atomikos.properties.threaded-two-phase-commit=true # Use different (and concurrent) threads for two-phase commit on the participating resources.
	spring.jta.atomikos.properties.transaction-manager-unique-name= # Transaction manager's unique name.

	# BITRONIX
	spring.jta.bitronix.connectionfactory.acquire-increment=1 # Number of connections to create when growing the pool.
	spring.jta.bitronix.connectionfactory.acquisition-interval=1 # Time, in seconds, to wait before trying to acquire a connection again after an invalid connection was acquired.
	spring.jta.bitronix.connectionfactory.acquisition-timeout=30 # Timeout, in seconds, for acquiring connections from the pool.
	spring.jta.bitronix.connectionfactory.allow-local-transactions=true # Whether or not the transaction manager should allow mixing XA and non-XA transactions.
	spring.jta.bitronix.connectionfactory.apply-transaction-timeout=false # Whether or not the transaction timeout should be set on the XAResource when it is enlisted.
	spring.jta.bitronix.connectionfactory.automatic-enlisting-enabled=true # Whether or not resources should be enlisted and delisted automatically.
	spring.jta.bitronix.connectionfactory.cache-producers-consumers=true # Whether or not produces and consumers should be cached.
	spring.jta.bitronix.connectionfactory.defer-connection-release=true # Whether or not the provider can run many transactions on the same connection and supports transaction interleaving.
	spring.jta.bitronix.connectionfactory.ignore-recovery-failures=false # Whether or not recovery failures should be ignored.
	spring.jta.bitronix.connectionfactory.max-idle-time=60 # The time, in seconds, after which connections are cleaned up from the pool.
	spring.jta.bitronix.connectionfactory.max-pool-size=10 # The maximum size of the pool. 0 denotes no limit.
	spring.jta.bitronix.connectionfactory.min-pool-size=0 # The minimum size of the pool.
	spring.jta.bitronix.connectionfactory.password= # The password to use to connect to the JMS provider.
	spring.jta.bitronix.connectionfactory.share-transaction-connections=false #  Whether or not connections in the ACCESSIBLE state can be shared within the context of a transaction.
	spring.jta.bitronix.connectionfactory.test-connections=true # Whether or not connections should be tested when acquired from the pool.
	spring.jta.bitronix.connectionfactory.two-pc-ordering-position=1 # The position that this resource should take during two-phase commit (always first is Integer.MIN_VALUE, always last is Integer.MAX_VALUE).
	spring.jta.bitronix.connectionfactory.unique-name=jmsConnectionFactory # The unique name used to identify the resource during recovery.
	spring.jta.bitronix.connectionfactory.use-tm-join=true Whether or not TMJOIN should be used when starting XAResources.
	spring.jta.bitronix.connectionfactory.user= # The user to use to connect to the JMS provider.
	spring.jta.bitronix.datasource.acquire-increment=1 # Number of connections to create when growing the pool.
	spring.jta.bitronix.datasource.acquisition-interval=1 # Time, in seconds, to wait before trying to acquire a connection again after an invalid connection was acquired.
	spring.jta.bitronix.datasource.acquisition-timeout=30 # Timeout, in seconds, for acquiring connections from the pool.
	spring.jta.bitronix.datasource.allow-local-transactions=true # Whether or not the transaction manager should allow mixing XA and non-XA transactions.
	spring.jta.bitronix.datasource.apply-transaction-timeout=false # Whether or not the transaction timeout should be set on the XAResource when it is enlisted.
	spring.jta.bitronix.datasource.automatic-enlisting-enabled=true # Whether or not resources should be enlisted and delisted automatically.
	spring.jta.bitronix.datasource.cursor-holdability= # The default cursor holdability for connections.
	spring.jta.bitronix.datasource.defer-connection-release=true # Whether or not the database can run many transactions on the same connection and supports transaction interleaving.
	spring.jta.bitronix.datasource.enable-jdbc4-connection-test= # Whether or not Connection.isValid() is called when acquiring a connection from the pool.
	spring.jta.bitronix.datasource.ignore-recovery-failures=false # Whether or not recovery failures should be ignored.
	spring.jta.bitronix.datasource.isolation-level= # The default isolation level for connections.
	spring.jta.bitronix.datasource.local-auto-commit= # The default auto-commit mode for local transactions.
	spring.jta.bitronix.datasource.login-timeout= # Timeout, in seconds, for establishing a database connection.
	spring.jta.bitronix.datasource.max-idle-time=60 # The time, in seconds, after which connections are cleaned up from the pool.
	spring.jta.bitronix.datasource.max-pool-size=10 # The maximum size of the pool. 0 denotes no limit.
	spring.jta.bitronix.datasource.min-pool-size=0 # The minimum size of the pool.
	spring.jta.bitronix.datasource.prepared-statement-cache-size=0 # The target size of the prepared statement cache. 0 disables the cache.
	spring.jta.bitronix.datasource.share-transaction-connections=false #  Whether or not connections in the ACCESSIBLE state can be shared within the context of a transaction.
	spring.jta.bitronix.datasource.test-query= # SQL query or statement used to validate a connection before returning it.
	spring.jta.bitronix.datasource.two-pc-ordering-position=1 # The position that this resource should take during two-phase commit (always first is Integer.MIN_VALUE, always last is Integer.MAX_VALUE).
	spring.jta.bitronix.datasource.unique-name=dataSource # The unique name used to identify the resource during recovery.
	spring.jta.bitronix.datasource.use-tm-join=true Whether or not TMJOIN should be used when starting XAResources.
	spring.jta.bitronix.properties.allow-multiple-lrc=false # Allow multiple LRC resources to be enlisted into the same transaction.
	spring.jta.bitronix.properties.asynchronous2-pc=false # Enable asynchronously execution of two phase commit.
	spring.jta.bitronix.properties.background-recovery-interval-seconds=60 # Interval in seconds at which to run the recovery process in the background.
	spring.jta.bitronix.properties.current-node-only-recovery=true # Recover only the current node.
	spring.jta.bitronix.properties.debug-zero-resource-transaction=false # Log the creation and commit call stacks of transactions executed without a single enlisted resource.
	spring.jta.bitronix.properties.default-transaction-timeout=60 # Default transaction timeout in seconds.
	spring.jta.bitronix.properties.disable-jmx=false # Enable JMX support.
	spring.jta.bitronix.properties.exception-analyzer= # Set the fully qualified name of the exception analyzer implementation to use.
	spring.jta.bitronix.properties.filter-log-status=false # Enable filtering of logs so that only mandatory logs are written.
	spring.jta.bitronix.properties.force-batching-enabled=true #  Set if disk forces are batched.
	spring.jta.bitronix.properties.forced-write-enabled=true # Set if logs are forced to disk.
	spring.jta.bitronix.properties.graceful-shutdown-interval=60 # Maximum amount of seconds the TM will wait for transactions to get done before aborting them at shutdown time.
	spring.jta.bitronix.properties.jndi-transaction-synchronization-registry-name= # JNDI name of the TransactionSynchronizationRegistry.
	spring.jta.bitronix.properties.jndi-user-transaction-name= # JNDI name of the UserTransaction.
	spring.jta.bitronix.properties.journal=disk # Name of the journal. Can be 'disk', 'null' or a class name.
	spring.jta.bitronix.properties.log-part1-filename=btm1.tlog # Name of the first fragment of the journal.
	spring.jta.bitronix.properties.log-part2-filename=btm2.tlog # Name of the second fragment of the journal.
	spring.jta.bitronix.properties.max-log-size-in-mb=2 # Maximum size in megabytes of the journal fragments.
	spring.jta.bitronix.properties.resource-configuration-filename= # ResourceLoader configuration file name.
	spring.jta.bitronix.properties.server-id= # ASCII ID that must uniquely identify this TM instance. Default to the machine's IP address.
	spring.jta.bitronix.properties.skip-corrupted-logs=false # Skip corrupted transactions log entries.
	spring.jta.bitronix.properties.warn-about-zero-resource-transaction=true # Log a warning for transactions executed without a single enlisted resource.

	# NARAYANA ({sc-spring-boot}/jta/narayana/NarayanaProperties.{sc-ext}[NarayanaProperties])
	spring.jta.narayana.default-timeout=60 # Transaction timeout in seconds.
	spring.jta.narayana.expiry-scanners=com.arjuna.ats.internal.arjuna.recovery.ExpiredTransactionStatusManagerScanner # Comma-separated list of expiry scanners.
	spring.jta.narayana.log-dir= # Transaction object store directory.
	spring.jta.narayana.one-phase-commit=true # Enable one phase commit optimisation.
	spring.jta.narayana.periodic-recovery-period=120 # Interval in which periodic recovery scans are performed in seconds.
	spring.jta.narayana.recovery-backoff-period=10 # Back off period between first and second phases of the recovery scan in seconds.
	spring.jta.narayana.recovery-db-pass= # Database password to be used by recovery manager.
	spring.jta.narayana.recovery-db-user= # Database username to be used by recovery manager.
	spring.jta.narayana.recovery-jms-pass= # JMS password to be used by recovery manager.
	spring.jta.narayana.recovery-jms-user= # JMS username to be used by recovery manager.
	spring.jta.narayana.recovery-modules= # Comma-separated list of recovery modules.
	spring.jta.narayana.transaction-manager-id=1 # Unique transaction manager id.
	spring.jta.narayana.xa-resource-orphan-filters= # Comma-separated list of orphan filters.

	# EMBEDDED MONGODB ({sc-spring-boot-autoconfigure}/mongo/embedded/EmbeddedMongoProperties.{sc-ext}[EmbeddedMongoProperties])
	spring.mongodb.embedded.features=SYNC_DELAY # Comma-separated list of features to enable.
	spring.mongodb.embedded.storage.databaseDir= # Directory used for data storage.
	spring.mongodb.embedded.storage.oplogSize= # Maximum size of the oplog in megabytes.
	spring.mongodb.embedded.storage.replSetName= # Name of the replica set.
	spring.mongodb.embedded.version=2.6.10 # Version of Mongo to use.

	# REDIS ({sc-spring-boot-autoconfigure}/data/redis/RedisProperties.{sc-ext}[RedisProperties])
	spring.redis.cluster.max-redirects= # Maximum number of redirects to follow when executing commands across the cluster.
	spring.redis.cluster.nodes= # Comma-separated list of "host:port" pairs to bootstrap from.
	spring.redis.database=0 # Database index used by the connection factory.
	spring.redis.url= # Connection URL, will override host, port and password (user will be ignored), e.g. redis://user:password@example.com:6379
	spring.redis.host=localhost # Redis server host.
	spring.redis.password= # Login password of the redis server.
	spring.redis.ssl=false # Enable SSL support.
	spring.redis.pool.max-active=8 # Max number of connections that can be allocated by the pool at a given time. Use a negative value for no limit.
	spring.redis.pool.max-idle=8 # Max number of "idle" connections in the pool. Use a negative value to indicate an unlimited number of idle connections.
	spring.redis.pool.max-wait=-1 # Maximum amount of time (in milliseconds) a connection allocation should block before throwing an exception when the pool is exhausted. Use a negative value to block indefinitely.
	spring.redis.pool.min-idle=0 # Target for the minimum number of idle connections to maintain in the pool. This setting only has an effect if it is positive.
	spring.redis.port=6379 # Redis server port.
	spring.redis.sentinel.master= # Name of Redis server.
	spring.redis.sentinel.nodes= # Comma-separated list of host:port pairs.
	spring.redis.timeout=0 # Connection timeout in milliseconds.


	# ----------------------------------------
	# INTEGRATION PROPERTIES
	# ----------------------------------------

	# ACTIVEMQ ({sc-spring-boot-autoconfigure}/jms/activemq/ActiveMQProperties.{sc-ext}[ActiveMQProperties])
	spring.activemq.broker-url= # URL of the ActiveMQ broker. Auto-generated by default. For instance `tcp://localhost:61616`
	spring.activemq.in-memory=true # Specify if the default broker URL should be in memory. Ignored if an explicit broker has been specified.
	spring.activemq.password= # Login password of the broker.
	spring.activemq.user= # Login user of the broker.
	spring.activemq.packages.trust-all=false # Trust all packages.
	spring.activemq.packages.trusted= # Comma-separated list of specific packages to trust (when not trusting all packages).
	spring.activemq.pool.configuration.*= # See PooledConnectionFactory.
	spring.activemq.pool.enabled=false # Whether a PooledConnectionFactory should be created instead of a regular ConnectionFactory.
	spring.activemq.pool.expiry-timeout=0 # Connection expiration timeout in milliseconds.
	spring.activemq.pool.idle-timeout=30000 # Connection idle timeout in milliseconds.
	spring.activemq.pool.max-connections=1 # Maximum number of pooled connections.

	# ARTEMIS ({sc-spring-boot-autoconfigure}/jms/artemis/ArtemisProperties.{sc-ext}[ArtemisProperties])
	spring.artemis.embedded.cluster-password= # Cluster password. Randomly generated on startup by default.
	spring.artemis.embedded.data-directory= # Journal file directory. Not necessary if persistence is turned off.
	spring.artemis.embedded.enabled=true # Enable embedded mode if the Artemis server APIs are available.
	spring.artemis.embedded.persistent=false # Enable persistent store.
	spring.artemis.embedded.queues= # Comma-separated list of queues to create on startup.
	spring.artemis.embedded.server-id= # Server id. By default, an auto-incremented counter is used.
	spring.artemis.embedded.topics= # Comma-separated list of topics to create on startup.
	spring.artemis.host=localhost # Artemis broker host.
	spring.artemis.mode= # Artemis deployment mode, auto-detected by default.
	spring.artemis.password= # Login password of the broker.
	spring.artemis.port=61616 # Artemis broker port.
	spring.artemis.user= # Login user of the broker.

	# SPRING BATCH ({sc-spring-boot-autoconfigure}/batch/BatchProperties.{sc-ext}[BatchProperties])
	spring.batch.initializer.enabled= # Create the required batch tables on startup if necessary. Enabled automatically if no custom table prefix is set or if a custom schema is configured.
	spring.batch.job.enabled=true # Execute all Spring Batch jobs in the context on startup.
	spring.batch.job.names= # Comma-separated list of job names to execute on startup (For instance `job1,job2`). By default, all Jobs found in the context are executed.
	spring.batch.schema=classpath:org/springframework/batch/core/schema-@@platform@@.sql # Path to the SQL file to use to initialize the database schema.
	spring.batch.table-prefix= # Table prefix for all the batch meta-data tables.
	spring.batch.transaction.*= # Transaction manager settings

	# JMS ({sc-spring-boot-autoconfigure}/jms/JmsProperties.{sc-ext}[JmsProperties])
	spring.jms.jndi-name= # Connection factory JNDI name. When set, takes precedence to others connection factory auto-configurations.
	spring.jms.listener.acknowledge-mode= # Acknowledge mode of the container. By default, the listener is transacted with automatic acknowledgment.
	spring.jms.listener.auto-startup=true # Start the container automatically on startup.
	spring.jms.listener.concurrency= # Minimum number of concurrent consumers.
	spring.jms.listener.max-concurrency= # Maximum number of concurrent consumers.
	spring.jms.pub-sub-domain=false # Specify if the default destination type is topic.
	spring.jms.template.default-destination= # Default destination to use on send/receive operations that do not have a destination parameter.
	spring.jms.template.delivery-delay= # Delivery delay to use for send calls in milliseconds.
	spring.jms.template.delivery-mode= # Delivery mode. Enable QoS when set.
	spring.jms.template.priority= # Priority of a message when sending. Enable QoS when set.
	spring.jms.template.qos-enabled= # Enable explicit QoS when sending a message.
	spring.jms.template.receive-timeout= # Timeout to use for receive calls in milliseconds.
	spring.jms.template.time-to-live= # Time-to-live of a message when sending in milliseconds. Enable QoS when set.

	# APACHE KAFKA ({sc-spring-boot-autoconfigure}/kafka/KafkaProperties.{sc-ext}[KafkaProperties])
	spring.kafka.bootstrap-servers= # Comma-delimited list of host:port pairs to use for establishing the initial connection to the Kafka cluster.
	spring.kafka.client-id= # Id to pass to the server when making requests; used for server-side logging.
	spring.kafka.consumer.auto-commit-interval= # Frequency in milliseconds that the consumer offsets are auto-committed to Kafka if 'enable.auto.commit' true.
	spring.kafka.consumer.auto-offset-reset= # What to do when there is no initial offset in Kafka or if the current offset does not exist any more on the server.
	spring.kafka.consumer.bootstrap-servers= # Comma-delimited list of host:port pairs to use for establishing the initial connection to the Kafka cluster.
	spring.kafka.consumer.client-id= # Id to pass to the server when making requests; used for server-side logging.
	spring.kafka.consumer.enable-auto-commit= # If true the consumer's offset will be periodically committed in the background.
	spring.kafka.consumer.fetch-max-wait= # Maximum amount of time in milliseconds the server will block before answering the fetch request if there isn't sufficient data to immediately satisfy the requirement given by "fetch.min.bytes".
	spring.kafka.consumer.fetch-min-size= # Minimum amount of data the server should return for a fetch request in bytes.
	spring.kafka.consumer.group-id= # Unique string that identifies the consumer group this consumer belongs to.
	spring.kafka.consumer.heartbeat-interval= # Expected time in milliseconds between heartbeats to the consumer coordinator.
	spring.kafka.consumer.key-deserializer= # Deserializer class for keys.
	spring.kafka.consumer.max-poll-messages= # Maximum number of records returned in a single call to poll().
	spring.kafka.consumer.value-deserializer= # Deserializer class for values.
	spring.kafka.listener.ack-count= # Number of records between offset commits when ackMode is "COUNT" or "COUNT_TIME".
	spring.kafka.listener.ack-mode= # Listener AckMode; see the spring-kafka documentation.
	spring.kafka.listener.ack-time= # Time in milliseconds between offset commits when ackMode is "TIME" or "COUNT_TIME".
	spring.kafka.listener.concurrency= # Number of threads to run in the listener containers.
	spring.kafka.listener.poll-timeout= # Timeout in milliseconds to use when polling the consumer.
	spring.kafka.producer.acks= # Number of acknowledgments the producer requires the leader to have received before considering a request complete.
	spring.kafka.producer.batch-size= # Number of records to batch before sending.
	spring.kafka.producer.bootstrap-servers= # Comma-delimited list of host:port pairs to use for establishing the initial connection to the Kafka cluster.
	spring.kafka.producer.buffer-memory= # Total bytes of memory the producer can use to buffer records waiting to be sent to the server.
	spring.kafka.producer.client-id= # Id to pass to the server when making requests; used for server-side logging.
	spring.kafka.producer.compression-type= # Compression type for all data generated by the producer.
	spring.kafka.producer.key-serializer= # Serializer class for keys.
	spring.kafka.producer.retries= # When greater than zero, enables retrying of failed sends.
	spring.kafka.producer.value-serializer= # Serializer class for values.
	spring.kafka.properties.*= # Additional properties used to configure the client.
	spring.kafka.ssl.key-password= # Password of the private key in the key store file.
	spring.kafka.ssl.keystore-location= # Location of the key store file.
	spring.kafka.ssl.keystore-password= # Store password for the key store file.
	spring.kafka.ssl.truststore-location= # Location of the trust store file.
	spring.kafka.ssl.truststore-password= # Store password for the trust store file.
	spring.kafka.template.default-topic= # Default topic to which messages will be sent.

	# RABBIT ({sc-spring-boot-autoconfigure}/amqp/RabbitProperties.{sc-ext}[RabbitProperties])
	spring.rabbitmq.addresses= # Comma-separated list of addresses to which the client should connect.
	spring.rabbitmq.cache.channel.checkout-timeout= # Number of milliseconds to wait to obtain a channel if the cache size has been reached.
	spring.rabbitmq.cache.channel.size= # Number of channels to retain in the cache.
	spring.rabbitmq.cache.connection.mode=CHANNEL # Connection factory cache mode.
	spring.rabbitmq.cache.connection.size= # Number of connections to cache.
	spring.rabbitmq.connection-timeout= # Connection timeout, in milliseconds; zero for infinite.
	spring.rabbitmq.dynamic=true # Create an AmqpAdmin bean.
	spring.rabbitmq.host=localhost # RabbitMQ host.
	spring.rabbitmq.listener.acknowledge-mode= # Acknowledge mode of container.
	spring.rabbitmq.listener.auto-startup=true # Start the container automatically on startup.
	spring.rabbitmq.listener.concurrency= # Minimum number of consumers.
	spring.rabbitmq.listener.default-requeue-rejected= # Whether or not to requeue delivery failures; default `true`.
	spring.rabbitmq.listener.idle-event-interval= # How often idle container events should be published in milliseconds.
	spring.rabbitmq.listener.max-concurrency= # Maximum number of consumers.
	spring.rabbitmq.listener.prefetch= # Number of messages to be handled in a single request. It should be greater than or equal to the transaction size (if used).
	spring.rabbitmq.listener.retry.enabled=false # Whether or not publishing retries are enabled.
	spring.rabbitmq.listener.retry.initial-interval=1000 # Interval between the first and second attempt to deliver a message.
	spring.rabbitmq.listener.retry.max-attempts=3 # Maximum number of attempts to deliver a message.
	spring.rabbitmq.listener.retry.max-interval=10000 # Maximum interval between attempts.
	spring.rabbitmq.listener.retry.multiplier=1.0 # A multiplier to apply to the previous delivery retry interval.
	spring.rabbitmq.listener.retry.stateless=true # Whether or not retry is stateless or stateful.
	spring.rabbitmq.listener.transaction-size= # Number of messages to be processed in a transaction. For best results it should be less than or equal to the prefetch count.
	spring.rabbitmq.password= # Login to authenticate against the broker.
	spring.rabbitmq.port=5672 # RabbitMQ port.
	spring.rabbitmq.publisher-confirms=false # Enable publisher confirms.
	spring.rabbitmq.publisher-returns=false # Enable publisher returns.
	spring.rabbitmq.requested-heartbeat= # Requested heartbeat timeout, in seconds; zero for none.
	spring.rabbitmq.ssl.enabled=false # Enable SSL support.
	spring.rabbitmq.ssl.key-store= # Path to the key store that holds the SSL certificate.
	spring.rabbitmq.ssl.key-store-password= # Password used to access the key store.
	spring.rabbitmq.ssl.trust-store= # Trust store that holds SSL certificates.
	spring.rabbitmq.ssl.trust-store-password= # Password used to access the trust store.
	spring.rabbitmq.ssl.algorithm= # SSL algorithm to use. By default configure by the rabbit client library.
	spring.rabbitmq.template.mandatory=false # Enable mandatory messages.
	spring.rabbitmq.template.receive-timeout=0 # Timeout for `receive()` methods.
	spring.rabbitmq.template.reply-timeout=5000 # Timeout for `sendAndReceive()` methods.
	spring.rabbitmq.template.retry.enabled=false # Set to true to enable retries in the `RabbitTemplate`.
	spring.rabbitmq.template.retry.initial-interval=1000 # Interval between the first and second attempt to publish a message.
	spring.rabbitmq.template.retry.max-attempts=3 # Maximum number of attempts to publish a message.
	spring.rabbitmq.template.retry.max-interval=10000 # Maximum number of attempts to publish a message.
	spring.rabbitmq.template.retry.multiplier=1.0 # A multiplier to apply to the previous publishing retry interval.
	spring.rabbitmq.username= # Login user to authenticate to the broker.
	spring.rabbitmq.virtual-host= # Virtual host to use when connecting to the broker.


	# ----------------------------------------
	# ACTUATOR PROPERTIES
	# ----------------------------------------

	# ENDPOINTS ({sc-spring-boot-actuator}/endpoint/AbstractEndpoint.{sc-ext}[AbstractEndpoint] subclasses)
	endpoints.enabled=true # Enable endpoints.
	endpoints.sensitive= # Default endpoint sensitive setting.
	endpoints.actuator.enabled=true # Enable the endpoint.
	endpoints.actuator.path= # Endpoint URL path.
	endpoints.actuator.sensitive=false # Enable security on the endpoint.
	endpoints.autoconfig.enabled= # Enable the endpoint.
	endpoints.autoconfig.id= # Endpoint identifier.
	endpoints.autoconfig.path= # Endpoint path.
	endpoints.autoconfig.sensitive= # Mark if the endpoint exposes sensitive information.
	endpoints.beans.enabled= # Enable the endpoint.
	endpoints.beans.id= # Endpoint identifier.
	endpoints.beans.path= # Endpoint path.
	endpoints.beans.sensitive= # Mark if the endpoint exposes sensitive information.
	endpoints.configprops.enabled= # Enable the endpoint.
	endpoints.configprops.id= # Endpoint identifier.
	endpoints.configprops.keys-to-sanitize=password,secret,key,token,.*credentials.*,vcap_services # Keys that should be sanitized. Keys can be simple strings that the property ends with or regex expressions.
	endpoints.configprops.path= # Endpoint path.
	endpoints.configprops.sensitive= # Mark if the endpoint exposes sensitive information.
	endpoints.docs.curies.enabled=false # Enable the curie generation.
	endpoints.docs.enabled=true # Enable actuator docs endpoint.
	endpoints.docs.path=/docs #
	endpoints.docs.sensitive=false #
	endpoints.dump.enabled= # Enable the endpoint.
	endpoints.dump.id= # Endpoint identifier.
	endpoints.dump.path= # Endpoint path.
	endpoints.dump.sensitive= # Mark if the endpoint exposes sensitive information.
	endpoints.env.enabled= # Enable the endpoint.
	endpoints.env.id= # Endpoint identifier.
	endpoints.env.keys-to-sanitize=password,secret,key,token,.*credentials.*,vcap_services # Keys that should be sanitized. Keys can be simple strings that the property ends with or regex expressions.
	endpoints.env.path= # Endpoint path.
	endpoints.env.sensitive= # Mark if the endpoint exposes sensitive information.
	endpoints.flyway.enabled= # Enable the endpoint.
	endpoints.flyway.id= # Endpoint identifier.
	endpoints.flyway.sensitive= # Mark if the endpoint exposes sensitive information.
	endpoints.health.enabled= # Enable the endpoint.
	endpoints.health.id= # Endpoint identifier.
	endpoints.health.mapping.*= # Mapping of health statuses to HttpStatus codes. By default, registered health statuses map to sensible defaults (i.e. UP maps to 200).
	endpoints.health.path= # Endpoint path.
	endpoints.health.sensitive= # Mark if the endpoint exposes sensitive information.
	endpoints.health.time-to-live=1000 # Time to live for cached result, in milliseconds.
	endpoints.heapdump.enabled= # Enable the endpoint.
	endpoints.heapdump.path= # Endpoint path.
	endpoints.heapdump.sensitive= # Mark if the endpoint exposes sensitive information.
	endpoints.hypermedia.enabled=false # Enable hypermedia support for endpoints.
	endpoints.info.enabled= # Enable the endpoint.
	endpoints.info.id= # Endpoint identifier.
	endpoints.info.path= # Endpoint path.
	endpoints.info.sensitive= # Mark if the endpoint exposes sensitive information.
	endpoints.jolokia.enabled=true # Enable Jolokia endpoint.
	endpoints.jolokia.path=/jolokia # Endpoint URL path.
	endpoints.jolokia.sensitive=true # Enable security on the endpoint.
	endpoints.liquibase.enabled= # Enable the endpoint.
	endpoints.liquibase.id= # Endpoint identifier.
	endpoints.liquibase.sensitive= # Mark if the endpoint exposes sensitive information.
	endpoints.logfile.enabled=true # Enable the endpoint.
	endpoints.logfile.external-file= # External Logfile to be accessed.
	endpoints.logfile.path=/logfile # Endpoint URL path.
	endpoints.logfile.sensitive=true # Enable security on the endpoint.
	endpoints.mappings.enabled= # Enable the endpoint.
	endpoints.mappings.id= # Endpoint identifier.
	endpoints.mappings.path= # Endpoint path.
	endpoints.mappings.sensitive= # Mark if the endpoint exposes sensitive information.
	endpoints.metrics.enabled= # Enable the endpoint.
	endpoints.metrics.filter.enabled=true # Enable the metrics servlet filter.
	endpoints.metrics.filter.gauge-submissions=merged # Http filter gauge submissions (merged, per-http-method)
	endpoints.metrics.filter.counter-submissions=merged # Http filter counter submissions (merged, per-http-method)
	endpoints.metrics.id= # Endpoint identifier.
	endpoints.metrics.path= # Endpoint path.
	endpoints.metrics.sensitive= # Mark if the endpoint exposes sensitive information.
	endpoints.shutdown.enabled= # Enable the endpoint.
	endpoints.shutdown.id= # Endpoint identifier.
	endpoints.shutdown.path= # Endpoint path.
	endpoints.shutdown.sensitive= # Mark if the endpoint exposes sensitive information.
	endpoints.trace.enabled= # Enable the endpoint.
	endpoints.trace.id= # Endpoint identifier.
	endpoints.trace.path= # Endpoint path.
	endpoints.trace.sensitive= # Mark if the endpoint exposes sensitive information.

	# ENDPOINTS CORS CONFIGURATION ({sc-spring-boot-actuator}/autoconfigure/EndpointCorsProperties.{sc-ext}[EndpointCorsProperties])
	endpoints.cors.allow-credentials= # Set whether credentials are supported. When not set, credentials are not supported.
	endpoints.cors.allowed-headers= # Comma-separated list of headers to allow in a request. '*' allows all headers.
	endpoints.cors.allowed-methods=GET # Comma-separated list of methods to allow. '*' allows all methods.
	endpoints.cors.allowed-origins= # Comma-separated list of origins to allow. '*' allows all origins. When not set, CORS support is disabled.
	endpoints.cors.exposed-headers= # Comma-separated list of headers to include in a response.
	endpoints.cors.max-age=1800 # How long, in seconds, the response from a pre-flight request can be cached by clients.

	# JMX ENDPOINT ({sc-spring-boot-actuator}/autoconfigure/EndpointMBeanExportProperties.{sc-ext}[EndpointMBeanExportProperties])
	endpoints.jmx.domain= # JMX domain name. Initialized with the value of 'spring.jmx.default-domain' if set.
	endpoints.jmx.enabled=true # Enable JMX export of all endpoints.
	endpoints.jmx.static-names= # Additional static properties to append to all ObjectNames of MBeans representing Endpoints.
	endpoints.jmx.unique-names=false # Ensure that ObjectNames are modified in case of conflict.

	# JOLOKIA ({sc-spring-boot-actuator}/autoconfigure/JolokiaProperties.{sc-ext}[JolokiaProperties])
	jolokia.config.*= # See Jolokia manual

	# MANAGEMENT HTTP SERVER ({sc-spring-boot-actuator}/autoconfigure/ManagementServerProperties.{sc-ext}[ManagementServerProperties])
	management.add-application-context-header=true # Add the "X-Application-Context" HTTP header in each response.
	management.address= # Network address that the management endpoints should bind to.
	management.context-path= # Management endpoint context-path. For instance `/actuator`
	management.port= # Management endpoint HTTP port. Uses the same port as the application by default. Configure a different port to use management-specific SSL.
	management.security.enabled=true # Enable security.
	management.security.roles=ACTUATOR # Comma-separated list of roles that can access the management endpoint.
	management.security.sessions=stateless # Session creating policy to use (always, never, if_required, stateless).
	management.ssl.ciphers= # Supported SSL ciphers. Requires a custom management.port.
	management.ssl.client-auth= # Whether client authentication is wanted ("want") or needed ("need"). Requires a trust store. Requires a custom management.port.
	management.ssl.enabled= # Enable SSL support. Requires a custom management.port.
	management.ssl.enabled-protocols= # Enabled SSL protocols. Requires a custom management.port.
	management.ssl.key-alias= # Alias that identifies the key in the key store. Requires a custom management.port.
	management.ssl.key-password= # Password used to access the key in the key store. Requires a custom management.port.
	management.ssl.key-store= # Path to the key store that holds the SSL certificate (typically a jks file). Requires a custom management.port.
	management.ssl.key-store-password= # Password used to access the key store. Requires a custom management.port.
	management.ssl.key-store-provider= # Provider for the key store. Requires a custom management.port.
	management.ssl.key-store-type= # Type of the key store. Requires a custom management.port.
	management.ssl.protocol=TLS # SSL protocol to use. Requires a custom management.port.
	management.ssl.trust-store= # Trust store that holds SSL certificates. Requires a custom management.port.
	management.ssl.trust-store-password= # Password used to access the trust store. Requires a custom management.port.
	management.ssl.trust-store-provider= # Provider for the trust store. Requires a custom management.port.
	management.ssl.trust-store-type= # Type of the trust store. Requires a custom management.port.

	# HEALTH INDICATORS
	management.health.db.enabled=true # Enable database health check.
	management.health.cassandra.enabled=true # Enable cassandra health check.
	management.health.couchbase.enabled=true # Enable couchbase health check.
	management.health.defaults.enabled=true # Enable default health indicators.
	management.health.diskspace.enabled=true # Enable disk space health check.
	management.health.diskspace.path= # Path used to compute the available disk space.
	management.health.diskspace.threshold=0 # Minimum disk space that should be available, in bytes.
	management.health.elasticsearch.enabled=true # Enable elasticsearch health check.
	management.health.elasticsearch.indices= # Comma-separated index names.
	management.health.elasticsearch.response-timeout=100 # The time, in milliseconds, to wait for a response from the cluster.
	management.health.jms.enabled=true # Enable JMS health check.
	management.health.mail.enabled=true # Enable Mail health check.
	management.health.mongo.enabled=true # Enable MongoDB health check.
	management.health.rabbit.enabled=true # Enable RabbitMQ health check.
	management.health.redis.enabled=true # Enable Redis health check.
	management.health.solr.enabled=true # Enable Solr health check.
	management.health.status.order=DOWN, OUT_OF_SERVICE, UNKNOWN, UP # Comma-separated list of health statuses in order of severity.

	# INFO CONTRIBUTORS ({sc-spring-boot-actuator}/autoconfigure/InfoContributorProperties.{sc-ext}[InfoContributorProperties])
	management.info.build.enabled=true # Enable build info.
	management.info.defaults.enabled=true # Enable default info contributors.
	management.info.env.enabled=true # Enable environment info.
	management.info.git.enabled=true # Enable git info.
	management.info.git.mode=simple # Mode to use to expose git information.

<<<<<<< HEAD
=======
	# REMOTE SHELL ({sc-spring-boot-actuator}/autoconfigure/ShellProperties.{sc-ext}[ShellProperties])
	management.shell.auth.type=simple # Authentication type. Auto-detected according to the environment.
	management.shell.auth.jaas.domain=my-domain # JAAS domain.
	management.shell.auth.key.path= # Path to the authentication key. This should point to a valid ".pem" file.
	management.shell.auth.simple.user.name=user # Login user.
	management.shell.auth.simple.user.password= # Login password.
	management.shell.auth.spring.roles=ACTUATOR # Comma-separated list of required roles to login to the CRaSH console.
	management.shell.command-path-patterns=classpath*:/commands/**,classpath*:/crash/commands/** # Patterns to use to look for commands.
	management.shell.command-refresh-interval=-1 # Scan for changes and update the command if necessary (in seconds).
	management.shell.config-path-patterns=classpath*:/crash/* # Patterns to use to look for configurations.
	management.shell.disabled-commands=jpa*,jdbc*,jndi* # Comma-separated list of commands to disable.
	management.shell.disabled-plugins= # Comma-separated list of plugins to disable. Certain plugins are disabled by default based on the environment.
	management.shell.ssh.auth-timeout = # Number of milliseconds after user will be prompted to login again.
	management.shell.ssh.enabled=true # Enable CRaSH SSH support.
	management.shell.ssh.idle-timeout = # Number of milliseconds after which unused connections are closed.
	management.shell.ssh.key-path= # Path to the SSH server key.
	management.shell.ssh.port=2000 # SSH port.
	management.shell.telnet.enabled=false # Enable CRaSH telnet support. Enabled by default if the TelnetPlugin is  available.
	management.shell.telnet.port=5000 # Telnet port.

>>>>>>> 435ca3db
	# TRACING ({sc-spring-boot-actuator}/trace/TraceProperties.{sc-ext}[TraceProperties])
	management.trace.include=request-headers,response-headers,cookies,errors # Items to be included in the trace.

	# METRICS EXPORT ({sc-spring-boot-actuator}/metrics/export/MetricExportProperties.{sc-ext}[MetricExportProperties])
	spring.metrics.export.aggregate.key-pattern= # Pattern that tells the aggregator what to do with the keys from the source repository.
	spring.metrics.export.aggregate.prefix= # Prefix for global repository if active.
	spring.metrics.export.delay-millis=5000 # Delay in milliseconds between export ticks. Metrics are exported to external sources on a schedule with this delay.
	spring.metrics.export.enabled=true # Flag to enable metric export (assuming a MetricWriter is available).
	spring.metrics.export.excludes= # List of patterns for metric names to exclude. Applied after the includes.
	spring.metrics.export.includes= # List of patterns for metric names to include.
	spring.metrics.export.redis.key=keys.spring.metrics # Key for redis repository export (if active).
	spring.metrics.export.redis.prefix=spring.metrics # Prefix for redis repository if active.
	spring.metrics.export.send-latest= # Flag to switch off any available optimizations based on not exporting unchanged metric values.
	spring.metrics.export.statsd.host= # Host of a statsd server to receive exported metrics.
	spring.metrics.export.statsd.port=8125 # Port of a statsd server to receive exported metrics.
	spring.metrics.export.statsd.prefix= # Prefix for statsd exported metrics.
	spring.metrics.export.triggers.*= # Specific trigger properties per MetricWriter bean name.


	# ----------------------------------------
	# DEVTOOLS PROPERTIES
	# ----------------------------------------

	# DEVTOOLS ({sc-spring-boot-devtools}/autoconfigure/DevToolsProperties.{sc-ext}[DevToolsProperties])
	spring.devtools.livereload.enabled=true # Enable a livereload.com compatible server.
	spring.devtools.livereload.port=35729 # Server port.
	spring.devtools.restart.additional-exclude= # Additional patterns that should be excluded from triggering a full restart.
	spring.devtools.restart.additional-paths= # Additional paths to watch for changes.
	spring.devtools.restart.enabled=true # Enable automatic restart.
	spring.devtools.restart.exclude=META-INF/maven/**,META-INF/resources/**,resources/**,static/**,public/**,templates/**,**/*Test.class,**/*Tests.class,git.properties # Patterns that should be excluded from triggering a full restart.
	spring.devtools.restart.poll-interval=1000 # Amount of time (in milliseconds) to wait between polling for classpath changes.
	spring.devtools.restart.quiet-period=400 # Amount of quiet time (in milliseconds) required without any classpath changes before a restart is triggered.
	spring.devtools.restart.trigger-file= # Name of a specific file that when changed will trigger the restart check. If not specified any classpath file change will trigger the restart.

	# REMOTE DEVTOOLS ({sc-spring-boot-devtools}/autoconfigure/RemoteDevToolsProperties.{sc-ext}[RemoteDevToolsProperties])
	spring.devtools.remote.context-path=/.~~spring-boot!~ # Context path used to handle the remote connection.
	spring.devtools.remote.debug.enabled=true # Enable remote debug support.
	spring.devtools.remote.debug.local-port=8000 # Local remote debug server port.
	spring.devtools.remote.proxy.host= # The host of the proxy to use to connect to the remote application.
	spring.devtools.remote.proxy.port= # The port of the proxy to use to connect to the remote application.
	spring.devtools.remote.restart.enabled=true # Enable remote restart.
	spring.devtools.remote.secret= # A shared secret required to establish a connection (required to enable remote support).
	spring.devtools.remote.secret-header-name=X-AUTH-TOKEN # HTTP header used to transfer the shared secret.


	# ----------------------------------------
	# TESTING PROPERTIES
	# ----------------------------------------

	spring.test.database.replace=any # Type of existing DataSource to replace.

----<|MERGE_RESOLUTION|>--- conflicted
+++ resolved
@@ -1099,29 +1099,6 @@
 	management.info.git.enabled=true # Enable git info.
 	management.info.git.mode=simple # Mode to use to expose git information.
 
-<<<<<<< HEAD
-=======
-	# REMOTE SHELL ({sc-spring-boot-actuator}/autoconfigure/ShellProperties.{sc-ext}[ShellProperties])
-	management.shell.auth.type=simple # Authentication type. Auto-detected according to the environment.
-	management.shell.auth.jaas.domain=my-domain # JAAS domain.
-	management.shell.auth.key.path= # Path to the authentication key. This should point to a valid ".pem" file.
-	management.shell.auth.simple.user.name=user # Login user.
-	management.shell.auth.simple.user.password= # Login password.
-	management.shell.auth.spring.roles=ACTUATOR # Comma-separated list of required roles to login to the CRaSH console.
-	management.shell.command-path-patterns=classpath*:/commands/**,classpath*:/crash/commands/** # Patterns to use to look for commands.
-	management.shell.command-refresh-interval=-1 # Scan for changes and update the command if necessary (in seconds).
-	management.shell.config-path-patterns=classpath*:/crash/* # Patterns to use to look for configurations.
-	management.shell.disabled-commands=jpa*,jdbc*,jndi* # Comma-separated list of commands to disable.
-	management.shell.disabled-plugins= # Comma-separated list of plugins to disable. Certain plugins are disabled by default based on the environment.
-	management.shell.ssh.auth-timeout = # Number of milliseconds after user will be prompted to login again.
-	management.shell.ssh.enabled=true # Enable CRaSH SSH support.
-	management.shell.ssh.idle-timeout = # Number of milliseconds after which unused connections are closed.
-	management.shell.ssh.key-path= # Path to the SSH server key.
-	management.shell.ssh.port=2000 # SSH port.
-	management.shell.telnet.enabled=false # Enable CRaSH telnet support. Enabled by default if the TelnetPlugin is  available.
-	management.shell.telnet.port=5000 # Telnet port.
-
->>>>>>> 435ca3db
 	# TRACING ({sc-spring-boot-actuator}/trace/TraceProperties.{sc-ext}[TraceProperties])
 	management.trace.include=request-headers,response-headers,cookies,errors # Items to be included in the trace.
 
